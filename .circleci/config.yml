# quick-build rebuilds changes using the cached documentation.
# The cache is emptied everyday, forcing a full build on the day's first push.
# It doesn't operate on master branch. New branches are always built from scratch.
# full-build always rebuilds from scratch, without any cache. Only for changes in master branch.

version: 2

jobs:
  quick-build:
    docker:
      - image: circleci/python:3.6
    environment:
      DISTRIB: "conda"
      PYTHON_VERSION: "3.6"
      NUMPY_VERSION: "*"
      SCIPY_VERSION: "*"
      SCIKIT_LEARN_VERSION: "*"
      MATPLOTLIB_VERSION: "*"

    steps:
      - checkout
        # Get rid of existing virtualenvs on circle ci as they conflict with conda.
        # Trick found here:
        # https://discuss.circleci.com/t/disable-autodetection-of-project-or-application-of-python-venv/235/10
      - run: cd && rm -rf ~/.pyenv && rm -rf ~/virtualenvs
        # We need to remove conflicting texlive packages.
      - run: sudo -E apt-get -yq remove texlive-binaries --purge
        # Installing required packages for `make -C doc check command` to work.
      - run: sudo -E apt-get -yq update
      - run: sudo -E apt-get -yq --no-install-suggests --no-install-recommends --force-yes install dvipng texlive-latex-base texlive-latex-extra
      - run:
          name: Today & Week  # Saving today's date and current week of the year in files to generate daily & weekly new cache key respectively.
          command: |
            date +%F > today
            date +%U > week_num
      - restore_cache:
          key: v1-packages+datasets-{{ checksum "week_num" }}
      - restore_cache:
          key: v1-docs-{{ .Branch }}-{{ checksum "today" }}-{{ checksum ".circleci/manual-cache-timestamp" }}

      - run:
          name: Download & install conda if absent
          command: |
            if
              ls $HOME/miniconda3/bin | grep conda -q
            then
              echo "(Mini)Conda already present from the cache."
            else
              wget https://repo.continuum.io/miniconda/Miniconda3-latest-Linux-x86_64.sh -O ~/miniconda.sh
              chmod +x ~/miniconda.sh && ~/miniconda.sh -b
            fi
      - run:
          name: Setup conda path in env variables
          command: |
            echo 'export PATH="$HOME/miniconda3/bin:$PATH"'  >> $BASH_ENV
      - run:
          name: Create new conda env
          command: |
            if
              conda env list | grep testenv
            then
              echo "Conda env testenv already exists courtesy of the cache."
            else
              conda create -n testenv -yq
            fi
      - run:
          name: Install packages in conda env
          command: |
            conda install -n testenv python=3.6 numpy scipy scikit-learn matplotlib pandas \
            lxml mkl sphinx pillow pandas -yq
            conda install -n testenv nibabel -c conda-forge -yq
      - run:
          name: Running CircleCI test (make html)
          command: |
            source activate testenv
            pip install -e .
<<<<<<< HEAD
            set -o pipefail && cd doc && make html-strict 2>&1 | tee ~/log.txt
          no_output_timeout: 7h
=======
            set -o pipefail && cd doc && make html-strict 2>&1 | tee log.txt
          no_output_timeout: 7h
      - save_cache:
          key: v1-packages+datasets-{{ checksum "week_num" }}
          paths:
            - ../nilearn_data
            - ../miniconda3
>>>>>>> b841c90d
      - save_cache:
          key: v1-docs-{{ .Branch }}-{{ checksum "today" }}-{{ checksum ".circleci/manual-cache-timestamp" }}
          paths:
            - doc

      - store_artifacts:
          path: doc/_build/html
      - store_artifacts:
          path: coverage
      - store_artifacts:
          path: doc/log.txt


  full-build:
    docker:
      - image: circleci/python:3.6
    environment:
      DISTRIB: "conda"
      PYTHON_VERSION: "3.6"
      NUMPY_VERSION: "*"
      SCIPY_VERSION: "*"
      SCIKIT_LEARN_VERSION: "*"
      MATPLOTLIB_VERSION: "*"

    steps:
      - checkout
        # Get rid of existing virtualenvs on circle ci as they conflict with conda.
        # Trick found here:
        # https://discuss.circleci.com/t/disable-autodetection-of-project-or-application-of-python-venv/235/10
      - run: cd && rm -rf ~/.pyenv && rm -rf ~/virtualenvs
        # We need to remove conflicting texlive packages.
      - run: sudo -E apt-get -yq remove texlive-binaries --purge
        # Installing required packages for `make -C doc check command` to work.
      - run: sudo -E apt-get -yq update
      - run: sudo -E apt-get -yq --no-install-suggests --no-install-recommends --force-yes install dvipng texlive-latex-base texlive-latex-extra
      - run: wget https://repo.continuum.io/miniconda/Miniconda3-latest-Linux-x86_64.sh -O ~/miniconda.sh
      - run: chmod +x ~/miniconda.sh && ~/miniconda.sh -b
      - run: echo 'export PATH="$HOME/miniconda3/bin:$PATH"'  >> $BASH_ENV
      - run:
          name: Install packages in conda env
          command: |
            conda create -n testenv python=3.6 numpy scipy scikit-learn matplotlib pandas \
            lxml mkl sphinx pillow pandas -yq
            conda install -n testenv nibabel -c conda-forge -yq
      - run:
          name: Running CircleCI test (make html)
          command: |
            source activate testenv
            pip install -e .
<<<<<<< HEAD
            set -o pipefail && cd doc && make html-strict 2>&1 | tee ~/log.txt
=======
            set -o pipefail && cd doc && make html-strict 2>&1 | tee log.txt
>>>>>>> b841c90d
          no_output_timeout: 7h

      - store_artifacts:
          path: doc/_build/html
      - store_artifacts:
          path: coverage
      - store_artifacts:
          path: doc/log.txt


workflows:
  version: 2
  push:
    jobs:
      - quick-build:
          filters:
            branches:
              ignore:
                - master
                - test-circleci  # test branch to check if merges occur on master as expected.

      - full-build:
          filters:
            branches:
              only:
                - master
                - test-circleci  # test branch to check if merges occur on master as expected.

  nightly:
    triggers:
      - schedule:
          cron: "0 6 * * *"
          filters:
            branches:
              only:
                - master
    jobs:
      - full-build<|MERGE_RESOLUTION|>--- conflicted
+++ resolved
@@ -74,10 +74,6 @@
           command: |
             source activate testenv
             pip install -e .
-<<<<<<< HEAD
-            set -o pipefail && cd doc && make html-strict 2>&1 | tee ~/log.txt
-          no_output_timeout: 7h
-=======
             set -o pipefail && cd doc && make html-strict 2>&1 | tee log.txt
           no_output_timeout: 7h
       - save_cache:
@@ -85,7 +81,6 @@
           paths:
             - ../nilearn_data
             - ../miniconda3
->>>>>>> b841c90d
       - save_cache:
           key: v1-docs-{{ .Branch }}-{{ checksum "today" }}-{{ checksum ".circleci/manual-cache-timestamp" }}
           paths:
@@ -135,11 +130,7 @@
           command: |
             source activate testenv
             pip install -e .
-<<<<<<< HEAD
-            set -o pipefail && cd doc && make html-strict 2>&1 | tee ~/log.txt
-=======
             set -o pipefail && cd doc && make html-strict 2>&1 | tee log.txt
->>>>>>> b841c90d
           no_output_timeout: 7h
 
       - store_artifacts:
