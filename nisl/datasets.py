--- conflicted
+++ resolved
@@ -573,10 +573,7 @@
            target_random=y_random, target_figure=y_figure, roi_name=roi_name,
            roi_volInd=roi_volInd, volInd=volInd, xyz=xyz, ijk=ijk)
 
-<<<<<<< HEAD
-=======
-
->>>>>>> aa9b8d72
+
 def fetch_nyu_rest(data_dir=None, force_download=False):
     """Returns the NYU Test Retest dataset
 
@@ -607,13 +604,8 @@
     """
 
     file_names = [os.path.join('anat', 'mprage_anonymized.nii.gz'),
-<<<<<<< HEAD
-        os.path.join('anat', 'mprage_skullstripped.nii.gz'),
-        os.path.join('func', 'lfo.nii.gz')]
-=======
                   os.path.join('anat', 'mprage_skullstripped.nii.gz'),
                   os.path.join('func', 'lfo.nii.gz')]
->>>>>>> aa9b8d72
 
     # Warning : only Session 1 subs for the moment
     sub_names = ['sub05676', 'sub08224', 'sub08889', 'sub09607', 'sub14864',
@@ -621,11 +613,7 @@
             'sub36678', 'sub38579', 'sub39529']
 
     file_names = [os.path.join(sub, f) for sub in sub_names
-<<<<<<< HEAD
-            for f in file_names]
-=======
                   for f in file_names]
->>>>>>> aa9b8d72
 
     try:
         files = get_dataset("nyu_rest", file_names, data_dir=data_dir)
@@ -640,21 +628,11 @@
             'NYU_TRT_session2b.tar.gz', 'NYU_TRT_session3a.tar.gz',
             'NYU_TRT_session3b.tar.gz']
         """
-<<<<<<< HEAD
-        tar_full_names = []
-        # merge lists
-        for i, p in enumerate(tar_prefixes):
-            tar_full_names.append(p + tar_names[i])
-        urls = [os.path.join(url, name) for name in tar_full_names]
-        fetch_dataset('nyu_rest', urls, data_dir=data_dir,
-                force_download=force_download)
-=======
         tar_full_names = [os.path.join(prefix, name)
                           for prefix, name in zip(tar_prefixes, tar_names)]
         urls = [os.path.join(url, name) for name in tar_full_names]
         fetch_dataset('nyu_rest', urls, data_dir=data_dir,
                       force_download=force_download)
->>>>>>> aa9b8d72
         uncompress_dataset('nyu_rest', tar_names, data_dir=data_dir)
         files = get_dataset("nyu_rest", file_names, data_dir=data_dir)
 
