--- conflicted
+++ resolved
@@ -130,11 +130,7 @@
     linewidth : float, optional (default=6.)
         Width of the lines that show connections.
 
-<<<<<<< HEAD
-    marker_size : float or array-like, optional (default=3.)
-=======
     node_size : float, optional (default=3.)
->>>>>>> 25e85eff
         Size of the markers showing the seeds.
 
     Returns
@@ -161,16 +157,8 @@
 
     """
     connectome_info = _get_connectome(
-<<<<<<< HEAD
-        adjacency_matrix, coords, threshold=threshold, cmap=cmap,
-        symmetric_cmap=symmetric_cmap, marker_size=marker_size)
-    connectome_info["line_width"] = linewidth
-=======
         adjacency_matrix, node_coords, threshold=edge_threshold, cmap=edge_cmap,
-        symmetric_cmap=symmetric_cmap)
-    connectome_info["line_width"] = linewidth
-    connectome_info["marker_size"] = node_size
->>>>>>> 25e85eff
+        symmetric_cmap=symmetric_cmap, marker_size=node_size)
     return _make_connectome_html(connectome_info)
 
 
@@ -208,11 +196,11 @@
     
     if coords is not None:
         kwargs['node_coords'] = coords
-    if threshold:
+    if threshold is not None:
         kwargs['edge_threshold'] = threshold
-    if cmap:
+    if cmap is not None:
         kwargs['edge_cmap'] = cmap
-    if marker_size:
+    if marker_size is not None:
         kwargs['node_size'] = marker_size
     return kwargs
 
